[project]
name = "darts-nextgen"
version = "0.3.2"
description = "Panarctic Database of Active Layer Detachment Slides and Retrogressive Thaw Slumps from Deep Learning on High Resolution Satellite Imagery."
dependencies = [
    # General
    "numpy>=1.26.3, <2",
    "xarray>=2024.9.0",
    "ray[data]>=2.37.0",
    "rich>=13.9.2",
    "cyclopts>=3.1.0",
    # Utils
    "lovely-tensors>=0.1.17",
    "lovely-numpy>=0.2.13",
    "setuptools>=75.5.0",
    # IO
    "h5netcdf>=1.3.0",
    "rasterio>=1.4.0",
    "rioxarray>=0.17.0",
    "geopandas>=1.0.1",
    "shapely>=2.0.0",
    "earthengine-api>=1.1.5",
    "xee>=0.0.19",
    "pystac>=1.11.0",
    "xpystac>=0.1.3",
    "odc-geo>=0.4.8",
    "odc-stac[botocore]>=0.3.10",
    "toml>=0.10.2",
    "zarr[jupyter]>=2.18.3, <3",
    # Training and Inference
    "segmentation-models-pytorch>=0.4.0",
    "lightning>=2.4.0",
    "albumentations>=1.4.21",
    "wandb>=0.18.7",
    "optuna>=4.1.0",
    "torchmetrics>=1.6.0",
    "timm>=1.0.13",
    # Processing
    "scikit-image>=0.20",
    "scipy>=1.14.1",
<<<<<<< HEAD
    "setuptools>=75.6.0",
    "pytorch-wavelets>=1.3.0",
    "pywavelets>=1.7.0",
=======
    "xarray-spatial>=0.4.0",
    "dask>=2024.11.0",
    "distributed>=2024.12.0",
    "geocube>=0.7.0",
    # Visualization
    "cartopy>=0.24.1",
    "hvplot>=0.11.1",
    "geoviews>=1.13.0",
    "datashader>=0.16.3",
    "folium>=0.18.0",
    "bokeh>=3.5.2",
    "jupyter-bokeh>=4.0.5",
    "seaborn>=0.13.2",
    "names-generator>=0.2.0",
>>>>>>> 28dba8ca
]
readme = "README.md"
requires-python = ">= 3.11"
authors = [
    { name = "Ingmar Nitze", email = "ingmar.nitze@awi.de" },
    { name = "Konrad Heidler", email = "k.heidler@tum.de" },
    { name = "Jonas Küpper", email = "jonas.kuepper@awi.de" },
    { name = "Tobias Hölzer", email = "tobias.hoelzer@awi.de" },
    { name = "Lucas von Chamier", email = "lucas.chamier@awi.de" }
]

[project.optional-dependencies]
cpu = ["torch==2.2.0+cpu", "torchvision==0.17.0+cpu"]
cuda11 = [
    "torch==2.2.0+cu118",
    "torchvision==0.17.0+cu118",
    "cucim-cu11>=24.8.0",
    "cupy-cuda11x>=13.3.0",
    "cupy-xarray @ git+https://github.com/xarray-contrib/cupy-xarray",
    "cuda-python>=12.6.2.post1",
    "pynvml==11.4.1",
]
cuda12 = [
    "torch==2.2.0+cu121",
    "torchvision==0.17.0+cu121",
    "cucim-cu12==24.8.*",
    "cupy-cuda12x>=13.3.0",
    "cupy-xarray @ git+https://github.com/xarray-contrib/cupy-xarray",
    "cuda-python>=12.6.2.post1",
    "pynvml==11.4.1",
]
gdal393 = ["gdal==3.9.3"]
gdal39 = ["gdal==3.9.2"]
gdal38 = ["gdal==3.8.5"]
gdal384 = ["gdal==3.8.4"]
gdal37 = ["gdal==3.7.3"]
gdal36 = ["gdal==3.6.4"]
gdal384_win64 = ["gdal @ https://github.com/cgohlke/geospatial-wheels/releases/download/v2024.2.18/GDAL-3.8.4-cp311-cp311-win_amd64.whl"]

[project.scripts]
darts = "darts.cli:start_app"

# ==============================================================================
# Build System Configuration
# ==============================================================================
[build-system]
requires = ["hatchling"]
build-backend = "hatchling.build"

[tool.hatch.metadata]
allow-direct-references = true

[tool.hatch.build.targets.wheel]
packages = ["darts/src/darts"]

# ==============================================================================
# uv Configuration (Not used yet!)
# ==============================================================================

# Problems with uv:
# 1. gdal extra needs to be explicit deactivated. Otherwise, uv will try to build all gdal versions from source to get their requirements. This results in an error, because gdal expects the exact version of itself installed.
# 2. It is impossible to maintain both rye and uv, because rye needs the torch-endings "+cpu" or "+cu118" or "+cu121" to install the correct pytorch version. uv does handles these endings by itself.
# 3. UV toml syntax can't be read by Rye.
# [tool.uv]
# conflicts = [
#   [
#     { extra = "cpu" },
#     { extra = "cuda11" },
#     { extra = "cuda12" },
#   ],
#   [
#     { extra = "gdal393" },
#     { extra = "gdal39" },
#     { extra = "gdal38" },
#     { extra = "gdal384" },
#     { extra = "gdal37" },
#     { extra = "gdal36" },
#     { extra = "gdal384_win64" },
#   ]
# ]
# dependency-metadata = [
#     { name = "gdal", requires-dist = ["setuptools"], requires-python = ">=3.9" },
# ]
# # TODO: Disable macos for now, fix later
# environments = [
#     "platform_system != 'Darwin' or extra != 'cpu'"
# ]

# [tool.uv.sources]
# torch = [
#   { index = "pytorch-cpu", extra = "cpu", marker = "platform_system != 'Darwin'" },
#   { index = "pytorch-cu118", extra = "cuda11" },
#   { index = "pytorch-cu121", extra = "cuda12" },
# ]
# torchvision = [
#   { index = "pytorch-cpu", extra = "cpu", marker = "platform_system != 'Darwin'" },
#   { index = "pytorch-cu118", extra = "cuda11" },
#   { index = "pytorch-cu121", extra = "cuda12" },
# ]

#[[tool.uv.index]]
#name = "pytorch-cpu"
#url = "https://download.pytorch.org/whl/cpu"
#explicit = true

# [[tool.uv.index]]
# name = "pytorch-cu118"
# url = "https://download.pytorch.org/whl/cu118"
# explicit = true

# [[tool.uv.index]]
# name = "pytorch-cu121"
# url = "https://download.pytorch.org/whl/cu121"
# explicit = true

# ==============================================================================
# Rye Configuration
# ==============================================================================
[tool.rye]
managed = true
dev-dependencies = [
    "ipykernel>=6.29.5",
    "matplotlib>=3.9.2",
    "ruff>=0.8.3",
    "mkdocs>=1.6.1",
    "mkdocs-material[imaging]>=9.5.38",
    "mike>=2.1.3",
    "mkdocstrings[python]>=0.26.1",
    "mkdocs-git-revision-date-localized-plugin>=1.2.9",
    "mkdocs-git-committers-plugin-2>=2.3.0",
    "pyright>=1.1.384",
    "pytest>=8",
    "ipywidgets>=8.1.5",
    "folium>=0.17.0",
    "mapclassify>=2.8.1",
    "mkdocs-glightbox>=0.4.0",
]

[tool.rye.workspace]
members = ["darts-*"]

[[tool.rye.sources]]
name = "nvidia"
url = "https://pypi.nvidia.com"

[[tool.rye.sources]]
name = "pytorch-cpu"
url = "https://download.pytorch.org/whl/cpu"

[[tool.rye.sources]]
name = "pytorch-cu11"
url = "https://download.pytorch.org/whl/cu118"

[[tool.rye.sources]]
name = "pytorch-cu12"
url = "https://download.pytorch.org/whl/cu121"

# ==============================================================================
# Ruff Configuration
# ==============================================================================
[tool.ruff]
line-length = 120
indent-width = 4  # This is the default

[tool.ruff.lint]
# Default selected Rules are F, E4, E7 and E9 (all stable)
# We also enable preview Rules from E
# See https://docs.astral.sh/ruff/rules/ which rules do what
# F: Pyflakes
# E, W: Pycodestyle
# C: McCabe (code complexity)
# I: isort (import sorting)
# N: pip8-naming (naming conventions)
# D: pydocstyle (docstring formatting) <- this should help us to write documentation
# UP: pyupgrade <- this should help writing up-to-date code
# PD: pandas-vet <- this should help writing better pandas code
# FLY: flynt <- write f-strings
# NPY: numpy <- this should help writing better numpy code
# FURB: refurb <- this should help writing up-to-date code
# DOC: pydoclint <- this should help writing better docstrings
# RUF: ruff
preview = true
select = ["F", "E", "W", "C", "I", "N", "D", "UP", "PD", "FLY", "NPY", "FURB", "DOC", "RUF"]


# Ignore `E402` (import violations) in all `__init__.py` files, and in selected subdirectories.
[tool.ruff.lint.per-file-ignores]
"__init__.py" = ["E402"]
"**/{test,tests,docs,tools}/*" = ["E402", "D1"]

[tool.ruff.lint.pep8-naming]
extend-ignore-names = ["test_*"]<|MERGE_RESOLUTION|>--- conflicted
+++ resolved
@@ -38,11 +38,6 @@
     # Processing
     "scikit-image>=0.20",
     "scipy>=1.14.1",
-<<<<<<< HEAD
-    "setuptools>=75.6.0",
-    "pytorch-wavelets>=1.3.0",
-    "pywavelets>=1.7.0",
-=======
     "xarray-spatial>=0.4.0",
     "dask>=2024.11.0",
     "distributed>=2024.12.0",
@@ -57,7 +52,10 @@
     "jupyter-bokeh>=4.0.5",
     "seaborn>=0.13.2",
     "names-generator>=0.2.0",
->>>>>>> 28dba8ca
+    # Superresolution
+    "setuptools>=75.6.0",
+    "pytorch-wavelets>=1.3.0",
+    "pywavelets>=1.7.0",
 ]
 readme = "README.md"
 requires-python = ">= 3.11"
