"""Utility functions around cuda, e.g. memory management."""

import gc
import logging
from typing import Literal

import xarray as xr
from xrspatial.utils import has_cuda_and_cupy
from typing import Any

logger = logging.getLogger(__name__.replace("darts_", "darts."))

if has_cuda_and_cupy():
    import cupy as cp  # type: ignore
    import cupy_xarray  # type: ignore

    DEFAULT_DEVICE = "cuda"
else:
    DEFAULT_DEVICE = "cpu"


def move_to_device(
<<<<<<< HEAD
        tile: xr.Dataset,
        device: Literal["cuda", "cpu"] | int,
):
=======
    tile: xr.Dataset,
    device: Literal["cuda", "cpu"] | int,
) -> xr.Dataset:
>>>>>>> 7663007f
    """Context manager to ensure a dataset is on the correct device.

    Args:
        tile: The xarray dataset to operate on.
        device: The device to use for calculations (either "cuda", "cpu", or a specific GPU index).

    Returns:
        xr.Dataset: The xarray dataset on the specified device.

    """
    use_gpu = device == "cuda" or isinstance(device, int)

    # Warn user if use_gpu is set but no GPU is available
    if use_gpu and not has_cuda_and_cupy():
        logger.warning(
            f"Device was set to {device}, but GPU acceleration is not available. Calculating optical indices on CPU."
        )
        use_gpu = False

    if use_gpu:
        device_nr = device if isinstance(device, int) else 0
        # Persist in case of dask - since cupy-dask is not supported
        if tile.chunks is not None:
            logger.debug("Persisting dask array before moving to GPU.")
            tile = tile.persist()
        # Move and calculate on specified device
        logger.debug(f"Moving tile to GPU:{device}.")
        with cp.cuda.Device(device_nr):
            tile = tile.cupy.as_cupy()
    return tile


def move_to_host(
            tile: xr.Dataset | xr.DataArray | Any,
    ) -> xr.Dataset | xr.DataArray | Any:
    """Ensure data are moved from GPU (CuPy) memory to CPU (NumPy) memory.

    This function converts CuPy-backed arrays inside an xarray Dataset or DataArray
    into NumPy arrays, ensuring full CPU compatibility for serialization or
    downstream processing (e.g., Ray pipelines).

    Handles the following cases:
        1. **Raw CuPy array** → returns NumPy array via `cp.asnumpy`.
        2. **xarray.DataArray** backed by CuPy → returns a new DataArray
           with its data copied to NumPy.
        3. **xarray.Dataset** with CuPy-backed variables → returns a new Dataset
           where each variable is NumPy-backed.

    If the input is already CPU-backed or CuPy is unavailable, it is returned unchanged.

    Args:
        tile: The data object to move. Can be:
            - `cupy.ndarray`
            - `xarray.DataArray`
            - `xarray.Dataset`

    Returns:
        The same type of object, but backed by NumPy arrays on CPU.

    Raises:
        AttributeError: Only if unexpected object types or data attributes are missing.
    """
    if has_cuda_and_cupy():
        try:
            # Case 1: raw CuPy array
            if isinstance(tile, cp.ndarray):
                return cp.asnumpy(tile)

            # Case 2 & 3: DataArray or Dataset backed by CuPy
            if isinstance(tile, xr.DataArray):
                data = tile.data
                if hasattr(data, "__cuda_array_interface__"):
                    return tile.copy(data=cp.asnumpy(data))
                return tile

            # Case 3: Dataset containing CuPy-backed DataArrays
            if isinstance(tile, xr.Dataset):
                vars_cpu = {}
                for name, da in tile.data_vars.items():
                    data = da.data
                    if hasattr(data, "__cuda_array_interface__"):
                        data = cp.asnumpy(data)
                    vars_cpu[name] = (da.dims, data, da.attrs)
                return xr.Dataset(vars_cpu, attrs=tile.attrs)

        except AttributeError:
            # Dataset doesn't have cupy attribute, already on CPU
            pass
    return tile


def free_cupy():
    """Free the CUDA memory of cupy."""
    try:
        import cupy as cp  # type: ignore
    except ImportError:
        cp = None

    if cp is not None:
        gc.collect()
        cp.get_default_memory_pool().free_all_blocks()
        cp.get_default_pinned_memory_pool().free_all_blocks()


def free_torch():
    """Free the CUDA memory of pytorch."""
    import torch

    gc.collect()
    if torch.cuda.is_available():
        torch.cuda.empty_cache()<|MERGE_RESOLUTION|>--- conflicted
+++ resolved
@@ -20,15 +20,9 @@
 
 
 def move_to_device(
-<<<<<<< HEAD
-        tile: xr.Dataset,
-        device: Literal["cuda", "cpu"] | int,
-):
-=======
     tile: xr.Dataset,
     device: Literal["cuda", "cpu"] | int,
 ) -> xr.Dataset:
->>>>>>> 7663007f
     """Context manager to ensure a dataset is on the correct device.
 
     Args:
