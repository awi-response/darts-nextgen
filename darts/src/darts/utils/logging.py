--- conflicted
+++ resolved
@@ -99,30 +99,12 @@
             except ImportError:
                 logger.warning(f"Module {module_name} not found, skipping traceback suppression for it.")
                 continue
-<<<<<<< HEAD
-        rich_handler = RichHandler(
-            console=rich.get_console(),
-            rich_tracebacks=True,
-            tracebacks_suppress=traceback_suppress,
-            tracebacks_show_locals=tracebacks_show_locals,
-        )
-        rich_fmt = (
-            "%(message)s"
-            if not verbose
-            else "%(processName)s(%(process)d)-%(threadName)s(%(thread)d)@%(name)s - %(message)s"
-        )
-        rich_handler.setFormatter(
-            logging.Formatter(
-                rich_fmt,
-                datefmt="[%Y-%m-%d %H:%M:%S]",
-=======
 
         if not log_plain:
             console_fmt = (
                 "%(message)s"
                 if not verbose
-                else "%(name)s@%(processName)s(%(process)d)-%(threadName)s(%(thread)d) - %(message)s"
->>>>>>> 04fda231
+                else "%(processName)s(%(process)d)-%(threadName)s(%(thread)d)@%(name)s - %(message)s"
             )
             console_handler = RichHandler(
                 console=rich.get_console(),
